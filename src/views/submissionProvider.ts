import * as vscode from 'vscode'
import { ApiClient } from '../api'
import { SubmissionBrief, SubmissionStatus } from '../types'
import { AuthService } from '../auth'

// Union type for tree items
export type SubmissionViewItem = SubmissionTreeItem | NavigationTreeItem

export class SubmissionProvider
  implements vscode.TreeDataProvider<SubmissionViewItem>
{
  private _onDidChangeTreeData: vscode.EventEmitter<
    SubmissionViewItem | undefined | null | void
  > = new vscode.EventEmitter<SubmissionViewItem | undefined | null | void>()
  readonly onDidChangeTreeData: vscode.Event<
    SubmissionViewItem | undefined | null | void
  > = this._onDidChangeTreeData.event

<<<<<<< HEAD
  private currentPage: number = 1
=======
  private currentCursor: string | undefined = undefined
  private previousCursors: string[] = []
  private hasNextPage: boolean = false
>>>>>>> bda41a6f

  constructor(
    private apiClient: ApiClient,
    private authService: AuthService,
  ) {
    authService.onDidChangeLoginStatus(() => this.refresh())
  }

  refresh(): void {
    this._onDidChangeTreeData.fire()
  }

  // Reset pagination to first page
  resetPagination(): void {
    this.currentCursor = undefined
    this.previousCursors = []
    this.hasNextPage = false
    this.refresh()
  }

  // Navigate to next page
  nextPage(): void {
    if (this.hasNextPage) {
      this.refresh()
    } else {
      vscode.window.showInformationMessage('No more pages available.')
    }
  }

  // Navigate to previous page
  previousPage(): void {
    if (this.previousCursors.length > 1) {
      this.previousCursors.pop()
      this.currentCursor = this.previousCursors.pop()
      this.refresh()
    } else {
      vscode.window.showInformationMessage('No previous pages available.')
      this.currentCursor = undefined
      this.previousCursors = []
    }
  }

  getTreeItem(element: SubmissionViewItem): vscode.TreeItem {
    return element
  }

  async getChildren(
    element?: SubmissionViewItem,
  ): Promise<SubmissionViewItem[]> {
    if (!this.authService.isLoggedIn()) {
      return [
        new SubmissionTreeItem(
          {} as SubmissionBrief,
          'Please login to view submissions',
        ),
      ]
    }

    if (element) {
      return []
    } else {
      try {
<<<<<<< HEAD
=======
        // Get the current page of submissions
>>>>>>> bda41a6f
        const profile = await this.apiClient.getUserProfile()
        const username = profile.username
        // console.log('Fetching submissions at cursor:', this.currentCursor)
        const { submissions, next } = await this.apiClient.getSubmissions(
          this.currentCursor,
          username,
        )

        // Parse the next cursor from the URL
        const nextCursor = next ? new URLSearchParams(next).get('cursor') : null
        this.hasNextPage = Boolean(nextCursor)
        if (nextCursor) {
          this.previousCursors.push(this.currentCursor || '')
        }
        this.currentCursor = nextCursor || undefined
        // console.log('Current cursor:', this.currentCursor)

        const result: SubmissionViewItem[] = submissions.map(
          (s) => new SubmissionTreeItem(s),
        )

        // Add navigation controls
        if (this.previousCursors.length > 1) {
          result.unshift(
            new NavigationTreeItem('Previous Page', 'previous-page'),
          )
          result.unshift(
            new NavigationTreeItem('Back to First Page', 'back-to-first-page'),
          )
        }

        if (this.hasNextPage) {
          result.push(new NavigationTreeItem('Next Page', 'next-page'))
        }

        return result
      } catch (error: any) {
        vscode.window.showErrorMessage(
          `Failed to load submissions: ${error.message}`,
        )
        return [
          new SubmissionTreeItem(
            {} as SubmissionBrief,
            `Error: ${error.message}`,
          ),
        ]
      }
    }
  }
}

// Navigation item for pagination
export class NavigationTreeItem extends vscode.TreeItem {
  constructor(
    label: string,
    public readonly navigationAction:
      | 'next-page'
      | 'previous-page'
      | 'back-to-first-page',
  ) {
    super(label, vscode.TreeItemCollapsibleState.None)

    let icon: vscode.ThemeIcon
    let commandId: string

    switch (navigationAction) {
      case 'next-page':
        icon = new vscode.ThemeIcon('arrow-right')
        commandId = 'acmoj.submissionNextPage'
        break
      case 'previous-page':
        icon = new vscode.ThemeIcon('arrow-left')
        commandId = 'acmoj.submissionPreviousPage'
        break
      case 'back-to-first-page':
        icon = new vscode.ThemeIcon('arrow-up')
        commandId = 'acmoj.submissionBackToFirstPage'
        break
    }

    this.iconPath = icon

    this.command = {
      command: commandId,
      title: label,
      arguments: [],
    }

    this.contextValue = 'navigation-item'
  }
}

export class SubmissionTreeItem extends vscode.TreeItem {
  constructor(
    public readonly submission: SubmissionBrief,
    errorMessage?: string,
  ) {
    if (errorMessage) {
      // For error messages or placeholders
      super(errorMessage, vscode.TreeItemCollapsibleState.None)
      return
    }

    const problemTitle =
      submission.problem?.title || `Problem ${submission.problem?.id || '?'}`
    const date = new Date(submission.created_at).toLocaleString()

    super(
      `#${submission.id} - ${problemTitle}`,
      vscode.TreeItemCollapsibleState.None,
    )

    this.description = `${submission.status} (${submission.language}) - ${date}`
    this.tooltip = `Submission ${submission.id}\nStatus: ${submission.status}\nLanguage: ${submission.language}\nTime: ${date}`

    this.id = `submission-${this.submission.id}`

    if (submission.id) {
      this.command = {
        command: 'acmoj.viewSubmission',
        title: 'View Submission Details',
        arguments: [submission.id],
      }
    }
    this.iconPath = SubmissionTreeItem.getIconForStatus(submission.status)
    this.contextValue = 'submission-item'
  }

  static getIconForStatus(status: SubmissionStatus): vscode.ThemeIcon {
    switch (status) {
      case 'accepted':
        return new vscode.ThemeIcon(
          'check',
          new vscode.ThemeColor('testing.iconPassed'),
        )
      case 'wrong_answer':
      case 'runtime_error':
      case 'bad_problem':
      case 'unknown_error':
      case 'system_error':
        return new vscode.ThemeIcon(
          'error',
          new vscode.ThemeColor('testing.iconFailed'),
        )
      case 'memory_leak':
        return new vscode.ThemeIcon(
          'error',
          new vscode.ThemeColor('testing.iconErrored'),
        )
      case 'compile_error':
        return new vscode.ThemeIcon(
          'warning',
          new vscode.ThemeColor('testing.iconErrored'),
        )
      case 'time_limit_exceeded':
      case 'memory_limit_exceeded':
      case 'disk_limit_exceeded':
        return new vscode.ThemeIcon(
          'clock',
          new vscode.ThemeColor('testing.iconSkipped'),
        )
      case 'pending':
      case 'compiling':
      case 'judging':
        return new vscode.ThemeIcon('sync~spin')
      case 'aborted':
      case 'void':
      case 'skipped':
        return new vscode.ThemeIcon(
          'circle-slash',
          new vscode.ThemeColor('testing.iconSkipped'),
        )
      default:
        return new vscode.ThemeIcon('question')
    }
  }
}<|MERGE_RESOLUTION|>--- conflicted
+++ resolved
@@ -15,14 +15,6 @@
   readonly onDidChangeTreeData: vscode.Event<
     SubmissionViewItem | undefined | null | void
   > = this._onDidChangeTreeData.event
-
-<<<<<<< HEAD
-  private currentPage: number = 1
-=======
-  private currentCursor: string | undefined = undefined
-  private previousCursors: string[] = []
-  private hasNextPage: boolean = false
->>>>>>> bda41a6f
 
   constructor(
     private apiClient: ApiClient,
@@ -85,10 +77,6 @@
       return []
     } else {
       try {
-<<<<<<< HEAD
-=======
-        // Get the current page of submissions
->>>>>>> bda41a6f
         const profile = await this.apiClient.getUserProfile()
         const username = profile.username
         // console.log('Fetching submissions at cursor:', this.currentCursor)
